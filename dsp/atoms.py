--- conflicted
+++ resolved
@@ -536,6 +536,7 @@
         return self.f.shape
 
 
+
 class saddle_quad_form(ConvexConcaveAtom):
     def __init__(self, x: cp.Expression, P: cp.Expression) -> None:
         assert isinstance(x, cp.Expression)
@@ -569,8 +570,8 @@
 
     def get_K_repr(self, local_to_glob: LocalToGlob, switched: bool = False) -> KRepresentation:
         n = self.x.size
-        F_local = cp.Variable((n, n), name="F_quad_form_local", PSD=True)
-        A = cp.Variable((n + 1, n + 1), name="A_quad_form", PSD=True)
+        F_local = cp.Variable((n,  n), name="F_quad_form_local", PSD=True)
+        A = cp.Variable((n  +  1,  n  +  1), name="A_quad_form", PSD=True)
         t = cp.Variable(name="t_quad_form")
 
         constraints = [
@@ -589,24 +590,16 @@
         constraints += [F_global == B.T @ cp.vec(F_local)]
 
         K_repr = KRepresentation(
-<<<<<<< HEAD
-            f=F_global,
-            t=t,
-            constraints=constraints,
-            concave_expr=lambda x: self.get_concave_expression(),
-=======
-            f=F_global, t=t, constraints=constraints, concave_expr=self.get_concave_expression
->>>>>>> e7d5a48a
+            f=F_global, t=t, constraints=constraints, concave_expr=lambda x: self.get_concave_expression(),
         )
 
         if switched:
             K_repr = switch_convex_concave(
-                constraints, F_global, t, self.get_convex_variables(), local_to_glob
+                
+                constraints, F_global_global, t, self.get_convex_variables(), local_to_glob
             )
-<<<<<<< HEAD
-            K_repr.concave_expr = lambda x: self.get_convex_expression()
-=======
->>>>>>> e7d5a48a
+            K_repr.concave_expr = lambda x: self.get_convex_expression(
+            )
 
         return K_repr
 
@@ -626,4 +619,4 @@
         return False
 
     def is_decr(self, idx: int) -> bool:
-        return False+        return False
